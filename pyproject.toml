--- conflicted
+++ resolved
@@ -22,13 +22,10 @@
 minigrid = "2.3.1"
 opencv-python = "4.7.0.72"
 tensorboard = "2.15.1"
-<<<<<<< HEAD
 gbrl = "1.0.7"
 jinja2 = ">=3.1.5"
 Werkzeug = ">=3.1.3"
-=======
-gbrl = "1.0.4"
->>>>>>> 480437e9
+
 
 [build-system]
 requires = ["poetry-core>=1.0.0"]
