--- conflicted
+++ resolved
@@ -14,11 +14,7 @@
     n_eval_episodes: 5
   wrapper: null
   log_interval: 10
-<<<<<<< HEAD
-  total_n_steps: 200000
-=======
   total_n_steps: 500000
->>>>>>> e622a420
   device: 'cuda'
   no_improvement_kwargs: null
 save:
