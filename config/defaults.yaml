env:
  evaluate: False
  env_kwargs: null
  verbose: 1
  seed: 0
  num_envs: 1
  eval_kwargs:
    eval_freq: 25000
    stop_train: False
    min_evals: 5
    record: False
    video_length: 2000
    max_no_improvement_evals: 10
    n_eval_episodes: 5
  wrapper: null
  log_interval: 10
<<<<<<< HEAD
  total_n_steps: 500000
=======
  total_n_steps: 150000
>>>>>>> 987895df
  device: 'cuda'
  no_improvement_kwargs: null
save:
  save_every: 0
  save_name: 'default_name'
  save_path: 'saved_models/'
logging:
  project: ""
  run_name: 'default'  # Logging using weights and biases
  group_name: 'default_group'
  entity: "default_entity"
  desc: "" # run/sweep description for experiment tracking
gbrl_params:
  control_variates: False
  split_score_func: "cosine"
  generator_type: "Quantile"
  shared_tree_struct: False
tree_optimizer: 
  policy_optimizer: # PPO / AWR 
    algo: 'SGD'
    lr: 5.0e-2
  value_optimizer: # PPO / AWR
    algo: 'SGD'
    lr: 0.01
  mu_optimizer: # SAC 
    algo: 'SGD'
    lr: 5.0e-4
  std_optimizer: # SAC 
    algo: 'SGD'
    lr: 1.0e-4
  weights_optimizer: # SAC 
    algo: 'SGD'
    lr: 1.0e-2
  bias_optimizer: # SAC
    algo: 'SGD'
    lr: 1.0e-4
  critic_optimizer: # DQN
    algo: "SGD"
    lr: 1.0e-1
tree_struct:
  max_depth: 4
  grow_policy: oblivious
  n_bins: 50
  min_data_in_leaf: 0
  par_th: 2
ppo_gbrl:
  wrapper_kwargs:
    training: True
    norm_obs: True
    norm_reward: True
  atari_wrapper_kwargs:
    clip_reward: True
    frame_skip: 4
  n_steps: 128
  gamma: 0.99
  nn_critic: False
  gae_lambda: 0.95
  normalize_advantage: True
  learning_rate: 3.0e-1
  target_kl: null
  normalize_value_grads: False
  batch_size: 128
  n_epochs: 10
  clip_range: 0.2
  clip_range_vf: null
  log_std_lr: lin_0.0017
  min_log_std_lr: 0.000475
  ent_coef: 0.0
  vf_coef: 0.871923
  max_policy_grad_norm: null
  max_value_grad_norm: 1.0
  policy_bound_loss_weight: null
  fixed_std: False
  log_std_init: -2
ppo_nn:
  wrapper_kwargs:
    training: True
    norm_obs: True
    norm_reward: False
  atari_wrapper_kwargs:
    clip_reward: True
  n_steps: 2048
  gamma: 0.99
  gae_lambda: 0.95
  normalize_advantage: True
  target_kl: null
  batch_size: 64
  n_epochs: 10
  use_sde: False
  stats_window_size: 100
  sde_sample_freq: -1
  learning_rate: 3.0e-4
  clip_range: 0.2
  clip_range_vf: null
  max_grad_norm: 0.5
  ent_coef: 0.0
  vf_coef: 0.5
a2c_gbrl:
  wrapper_kwargs:
    training: True
    norm_obs: False
    norm_reward: True
  atari_wrapper_kwargs:
    clip_reward: True
  n_steps: 512
  gamma: 0.99
  gae_lambda: 0.95
  normalize_advantage: True
  normalize_policy_grads: False
  log_std_lr: lin_0.0017
  min_log_std_lr: 0.000475
  ent_coef: 0.0580
  vf_coef: 0.871923
  max_policy_grad_norm: null
  max_value_grad_norm: null
  fixed_std: False
  log_std_init: -2
a2c_nn:
  wrapper_kwargs:
    training: True
    norm_obs: True
    norm_reward: True
  atari_wrapper_kwargs:
    clip_reward: True
  learning_rate: 7.0e-4
  actor_learning_rate: 5.0e-5
  critic_learning_rate: 1.0e-4
  n_steps: 5
  gamma: 0.99
  gae_lambda: 1.0
  ent_coef: 0.0
  vf_coef: 0.5
  max_grad_norm: 0.5
  rms_prop_eps: 1.0e-5
  use_rms_prop: True
  use_sde: False
  sde_sample_freq: -1
  normalize_advantage: False
  stats_window_size: 100
sac_gbrl:
  wrapper_kwargs:     
    training: True
    norm_obs: True
    norm_reward: True
  train_freq: 1
  gamma: 0.99
  tau: 0.005
  target_update_interval: 1
  atari_wrapper_kwargs: null
  ent_lr: 3.0e-3 # also NN critic learning rate when using an NN-based q-function
  gradient_steps: 1
  buffer_size: 1000000
  learning_starts: 100
  batch_size: 256
  ent_coef: auto
  target_entropy: auto
  max_policy_grad_norm: 0.0 
  max_q_grad_norm: 0.0
  q_func_type: 'nn'
  n_critics: 2
awr_gbrl:
  wrapper_kwargs:
    training: True
    norm_obs: False
    norm_reward: True
  atari_wrapper_kwargs:
    clip_reward: True
  train_freq: 750
  gamma: 0.99
  ent_coef: 0.0
  beta: 0.05
  gae_lambda: 0.95
  normalize_advantage: False
  log_std_lr: lin_0.0017
  min_log_std_lr: 0.000475
  reward_mode: gae
  log_std_init: -2
  squash: false
  max_policy_grad_norm: null
  value_batch_size: 100000
  policy_bound_loss_weight: null
  max_value_grad_norm: null
  weights_max: 20
  gradient_steps: 50
  policy_gradient_steps: 1000
  value_gradient_steps: 200
  buffer_size: 100000
  learning_starts: 1000
  batch_size: 512
  vf_coef: 0.56
  fixed_std: False
awr_nn:
  wrapper_kwargs:
    training: True
    norm_obs: True
    norm_reward: True
  atari_wrapper_kwargs:
    clip_reward: True
  train_freq: 2048
  batch_size: 64
  learning_rate: 3.0e-4
  gamma: 0.99
  ent_coef: 0.0
  beta: 0.05
  gae_lambda: 0.95
  normalize_advantage: True
  reward_mode: gae
  max_grad_norm: null
  value_batch_size: 8192
  weights_max: 20
  gradient_steps: 200
  policy_gradient_steps: 1000
  policy_bound_loss_weight: 1.0
  value_gradient_steps: 200
  buffer_size: 100000
  learning_starts: 1000
  vf_coef: 0.56
dqn_gbrl:
  wrapper_kwargs:
    training: True
    norm_obs: False
    norm_reward: True
  atari_wrapper_kwargs:
    clip_reward: True
  train_freq: 40
  gamma: 0.99
  normalize_q_grads: False
  target_update_interval: 250
  max_q_grad_norm: 0.0
  gradient_steps: 10
  buffer_size: 100000
  learning_starts: 1000
  batch_size: 512
  exploration_fraction: 0.16
  exploration_initial_eps: 1.0
  exploration_final_eps: 0.04
dqn_nn:
  wrapper_kwargs:
    training: True
    norm_obs: True
    norm_reward: True
  atari_wrapper_kwargs:
    clip_reward: True
  train_freq: 4
  gamma: 0.99
  learning_rate: 1.0e-4
  target_update_interval: 10000
  max_grad_norm: 10.0
  gradient_steps: 1
  buffer_size: 1000000
  tau: 1.0
  learning_starts: 50000
  batch_size: 32
  exploration_fraction: 0.1
  exploration_initial_eps: 1.0
  exploration_final_eps: 0.05
distillation: 
  distil: False
  distil_kwargs:
    max_steps: 100000
    min_steps: 20000
    limit_steps: 20000
    min_loss: 0.2
    batch_size: 5000
    max_depth: 4
    lr: 1.0
    capacity: 20000
compression: 
  compress: True
  compress_kwargs:
    max_steps: 1000
    k: 500
    gradient_steps: 500
    method: 'best_k'
    least_squares_W: True
    temperature: 0.1
    lambda_reg: 0.001
    optimizer_kwargs:
      lr: 0.1
    capacity: 5000<|MERGE_RESOLUTION|>--- conflicted
+++ resolved
@@ -14,11 +14,7 @@
     n_eval_episodes: 5
   wrapper: null
   log_interval: 10
-<<<<<<< HEAD
-  total_n_steps: 500000
-=======
   total_n_steps: 150000
->>>>>>> 987895df
   device: 'cuda'
   no_improvement_kwargs: null
 save:
