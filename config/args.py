##############################################################################
# Copyright (c) 2024, NVIDIA Corporation. All rights reserved.
#
# This work is made available under the Nvidia Source Code License-NC.
# To view a copy of this license, visit
# https://nvlabs.github.io/gbrl_sb3/license.html
#
##############################################################################
import argparse
import json
from pathlib import Path
from typing import Callable, Union

import torch as th
import yaml
from torch.nn import ReLU, Tanh
from torch.optim import SGD, Adam

str2Opt = {'adam': Adam, 'sgd': SGD}
str2Activation = {'relu': ReLU, 'tanh': Tanh}
import wandb
from utils.helpers import convert_clip_range

ROOT_PATH = Path(__file__).parent

def get_value(x):
    if isinstance(x, dict):
        for key, value in x.items():
            x[key] = get_value(value)
    elif isinstance(x, str):
        if x.lower() in str2Activation:
            return str2Activation[x.lower()]
        if x.lower() in str2Opt:
            return str2Opt[x.lower()]
    return x


def linear_schedule(initial_value: Union[float, str]) -> Callable[[float], float]:
    """
    Linear learning rate schedule Taken from RL_Zoo3.

    :param initial_value: (float or str)
    :return: (function)
    """
    # Force conversion to float
    initial_value_ = float(initial_value)

    def func(progress_remaining: float) -> float:
        """
        Progress will decrease from 1 (beginning) to 0
        :param progress_remaining: (float)
        :return: (float)
        """
        return progress_remaining * initial_value_

    return func

def preprocess_lr(lr: Union[str, float]):
    if isinstance(lr, str):
        if ("_") in lr:
            _, initial_value = lr.split("_")
            initial_value = float(initial_value)
            return linear_schedule(initial_value)
        return float(lr)
    return lr

def json_string_to_dict(json_string):
    """Convert a JSON string to a dictionary."""
    if json_string is None or json_string.lower() in ('null','none'):
        return None
    try:
        loaded_dict = json.loads(json_string)
        for key in loaded_dict: 
            loaded_dict[key] = get_value(loaded_dict[key])
        return loaded_dict
    except json.JSONDecodeError:
        raise argparse.ArgumentTypeError('Invalid JSON format for dictionary.')

from wandb.integration.sb3 import WandbCallback


def str2bool(v):
    if isinstance(v, bool):
       return v
    if v.lower() in ('null','none'):
        return None
    if v.lower() in ('yes', 'true', 't', 'y', '1'):
        return True
    elif v.lower() in ('no', 'false', 'f', 'n', '0'):
        return False
    else:
        # raise argparse.ArgumentTypeError('Boolean value expected.')
        return v

def load_yaml_defaults(yaml_file: str = None):
    if yaml_file is None:
        yaml_file = ROOT_PATH / 'defaults.yaml'
    with open(yaml_file, 'r') as file:
        return yaml.safe_load(file)
    
def parse_args():
    parser = argparse.ArgumentParser()
    # mandatory arguments
    parser.add_argument('--env_type', type=str, choices=['atari', 'ocatari', 'minigrid', 'gym', 'mujoco', 'football']) 
    parser.add_argument('--algo_type', type=str, choices=['ppo_nn', 'ppo_gbrl', 'a2c_gbrl', 'sac_gbrl', 'awr_gbrl', 'dqn_gbrl', 'a2c_nn', 'awr_nn', 'dqn_nn']) 
    parser.add_argument('--env_name', type=str)  
    # env args
    parser.add_argument('--seed', type=int)
    parser.add_argument('--verbose', type=int)
    parser.add_argument('--total_n_steps', type=int)
    parser.add_argument('--num_envs', type=int)
    # env parameters
    parser.add_argument('--log_interval', type=int)
    parser.add_argument('--device', type=str, choices=['cpu', 'cuda'])
    parser.add_argument('--evaluate', type=str2bool)
    parser.add_argument('--env_kwargs', type=json_string_to_dict)
    parser.add_argument('--eval_kwargs', type=json_string_to_dict)
    parser.add_argument('--no_improvement_kwargs', type=json_string_to_dict) # training no improvement callback
    parser.add_argument('--wrapper', type=str)
    parser.add_argument('--wrapper_kwargs', type=json_string_to_dict)
    parser.add_argument('--atari_wrapper_kwargs', type=json_string_to_dict)
    
    # logging args   
    parser.add_argument('--wandb', type=str2bool) 
    parser.add_argument('--run_name', type=str, help='name of run')
    parser.add_argument('--group_name', type=str, help='wandb group name')
    parser.add_argument('--project', type=str)
    parser.add_argument('--entity', type=str)
    parser.add_argument('--desc', type=str)
    # algo parameters
    parser.add_argument('--normalize_advantage', type=str2bool)
    parser.add_argument('--policy_kwargs', type=json_string_to_dict)
    parser.add_argument('--n_epochs', type=int)
    parser.add_argument('--n_steps', type=int)
    parser.add_argument('--ent_coef', type=float)
    parser.add_argument('--batch_size', type=int)
    parser.add_argument('--gamma', type=float)
    parser.add_argument('--gae_lambda', type=float)
    parser.add_argument('--target_kl', type=float)
    parser.add_argument('--log_std_init', type=float)
    parser.add_argument('--squash', type=float) # squash continuous actions using tanh
<<<<<<< HEAD
    parser.add_argument('--normalize_policy_grads', type=str2bool)
    parser.add_argument('--nn_critic', type=str2bool)
=======
>>>>>>> 987895df
    # NN parameters
    parser.add_argument('--learning_rate', type=str)
    parser.add_argument('--use_sde', type=str2bool)
    parser.add_argument('--max_grad_norm', type=float)
    parser.add_argument('--sde_sample_freq', type=int)
    parser.add_argument('--stats_window_size', type=int)
    ## A2C NN
    parser.add_argument('--use_rms_prop', type=str2bool)
    parser.add_argument('--rms_prop_eps', type=float)
    # PPO_GBRL params
    parser.add_argument('--policy_algo', type=str)
    parser.add_argument('--policy_lr', type=str)
    parser.add_argument('--stop_policy_lr', type=float)
    parser.add_argument('--policy_beta_1', type=float)
    parser.add_argument('--policy_beta_2', type=float)
    parser.add_argument('--policy_eps', type=float)
    parser.add_argument('--policy_shrinkage', type=float)

    parser.add_argument('--value_algo', type=str)
    parser.add_argument('--value_lr', type=str)
    parser.add_argument('--stop_value_lr', type=float)
    parser.add_argument('--value_beta_1', type=float)
    parser.add_argument('--value_beta_2', type=float)
    parser.add_argument('--value_eps', type=float)
    parser.add_argument('--value_shrinkage', type=float)
   
    parser.add_argument('--log_std_lr', type=str)
    parser.add_argument('--min_log_std_lr', type=float)
    
    parser.add_argument('--max_value_grad_norm', type=float)
    parser.add_argument('--max_policy_grad_norm', type=float)
    parser.add_argument('--vf_coef', type=float)
    parser.add_argument('--clip_range')
    parser.add_argument('--clip_range_vf')
    parser.add_argument('--log_std_grad_clip', type=float)
    parser.add_argument('--fixed_std', type=str2bool)
    parser.add_argument('--policy_bound_loss_weight', type=float)
    #SAC GBRL Params
    parser.add_argument('--mu_algo', type=str)
    parser.add_argument('--std_algo', type=str)
    parser.add_argument('--weights_algo', type=str)
    parser.add_argument('--bias_algo', type=str)
    parser.add_argument('--critic_algo', type=str)

    parser.add_argument('--critic_lr', type=float)
    parser.add_argument('--mu_lr', type=float)
    parser.add_argument('--std_lr', type=float)
    parser.add_argument('--weights_lr', type=float)
    parser.add_argument('--bias_lr', type=float)
    parser.add_argument('--ent_lr', type=float)

    parser.add_argument('--mu_beta_1', type=float)
    parser.add_argument('--mu_beta_2', type=float)
    parser.add_argument('--mu_eps', type=float)
    parser.add_argument('--mu_shrinkage', type=float)
    parser.add_argument('--std_beta_1', type=float)
    parser.add_argument('--std_beta_2', type=float)
    parser.add_argument('--std_eps', type=float)
    parser.add_argument('--std_shrinkage', type=float)
    parser.add_argument('--weights_beta_1', type=float)
    parser.add_argument('--weights_beta_2', type=float)
    parser.add_argument('--weights_eps', type=float)
    parser.add_argument('--weights_shrinkage', type=float)
    parser.add_argument('--bias_beta_1', type=float)
    parser.add_argument('--bias_beta_2', type=float)
    parser.add_argument('--bias_eps', type=float)
    parser.add_argument('--bias_shrinkage', type=float)
    parser.add_argument('--critic_beta_1', type=float)
    parser.add_argument('--critic_beta_2', type=float)
    parser.add_argument('--critic_eps', type=float)
    parser.add_argument('--critic_shrinkage', type=float)

    parser.add_argument('--tau', type=float)
    parser.add_argument('--learning_starts', type=int)
    parser.add_argument('--train_freq', type=int)
    parser.add_argument('--gradient_steps', type=int)
    parser.add_argument('--n_critics', type=int)
    parser.add_argument('--target_entropy')
    parser.add_argument('--target_update_interval', type=int)
    parser.add_argument('--buffer_size', type=int)
    parser.add_argument('--max_q_grad_norm', type=float)
    parser.add_argument('--q_func_type', type=str, choices=['linear', 'tanh', 'quadratic', 'nn'])
    # AWR Params
    parser.add_argument('--beta', type=float)
    parser.add_argument('--policy_gradient_steps', type=int)
    parser.add_argument('--value_gradient_steps', type=int)
    parser.add_argument('--value_batch_size', type=int)
    parser.add_argument('--weights_max', type=float)
    parser.add_argument('--reward_mode', type=str, choices=['gae', 'monte-carlo'])
    # AWR NN
    parser.add_argument('--actor_learning_rate', type=str)
    parser.add_argument('--critic_learning_rate', type=str)
    # DQN Params
    parser.add_argument('--exploration_fraction', type=float)
    parser.add_argument('--exploration_initial_eps', type=float)
    parser.add_argument('--exploration_final_eps', type=float)
    parser.add_argument('--normalize_q_grads', type=str2bool)
    # GBT params
    parser.add_argument('--min_data_in_leaf', type=int)
    parser.add_argument('--max_depth', type=int)
    parser.add_argument('--n_bins', type=int)
    parser.add_argument('--par_th', type=int)
    parser.add_argument('--control_variates', type=str2bool)
    parser.add_argument('--shared_tree_struct', type=str2bool)
    parser.add_argument('--split_score_func', type=str, choices=['cosine', 'L2', 'l2', 'COSINE', 'Cosine'])
    parser.add_argument('--generator_type', type=str, choices=['Quantile', 'quantile', 'l2', 'Uniform', 'uniform'])
    parser.add_argument('--grow_policy', type=str, choices=['Oblivious', 'Greedy', 'greedy', 'oblivious'])
    # Saving params
    parser.add_argument('--save_name', type=str)
    parser.add_argument('--save_path', type=str)
    parser.add_argument('--save_every', type=int)
    # Distillation Params
    parser.add_argument('--distil', type=str2bool)
    parser.add_argument('--distil_kwargs', type=json_string_to_dict)
    # Compression Params
    parser.add_argument('--compress', type=str2bool)
    parser.add_argument('--compress_kwargs', type=json_string_to_dict)
    parser.add_argument('--compress_optimizer_kwargs', type=json_string_to_dict)
    
    args = parser.parse_args()

    defaults = load_yaml_defaults()

    return get_defaults(args, defaults)

def get_defaults(args, defaults):
    # Set hardcoded defaults
    args.env_type = args.env_type if args.env_type else 'ocatari'
    # args.env_type = args.env_type if args.env_type else 'gym'
    args.algo_type = args.algo_type if args.algo_type else 'ppo_gbrl'
<<<<<<< HEAD
    # args.env_name = args.env_name if args.env_name else 'Pong-v4'
    args.env_name = args.env_name if args.env_name else 'Gopher-v4'
    # args.env_name = args.env_name if args.env_name else 'CartPole-v1'
=======
    args.env_name = args.env_name if args.env_name else 'Pendulum-v1'
>>>>>>> 987895df
    # Set defaults from YAML
    args.seed = args.seed if args.seed is not None else defaults['env']['seed']
    args.verbose = args.verbose if args.verbose is not None else defaults['env']['verbose']
    args.total_n_steps = args.total_n_steps if args.total_n_steps is not None else defaults['env']['total_n_steps']
    args.num_envs = args.num_envs if args.num_envs is not None else defaults['env']['num_envs']
    args.device = args.device if args.device is not None else defaults['env']['device']
    args.log_interval = args.log_interval if args.log_interval is not None else defaults['env']['log_interval']
    args.evaluate = args.evaluate if args.evaluate is not None else defaults['env']['evaluate']
    # Wrapper and env_kwargs
    args.wrapper = args.wrapper if args.wrapper is not None else defaults['env']['wrapper']
    args.env_kwargs = args.env_kwargs if args.env_kwargs is not None else defaults['env']['env_kwargs']
    args.eval_kwargs = args.eval_kwargs if args.eval_kwargs else defaults['env']['eval_kwargs']
    args.no_improvement_kwargs = args.no_improvement_kwargs if args.no_improvement_kwargs else defaults['env'].get('no_improvement_kwargs', None)
    # Wrapper kwargs
    if args.wrapper == 'normalize' and args.wrapper_kwargs is None:
        args.wrapper_kwargs = defaults[args.algo_type]['wrapper_kwargs']
    args.atari_wrapper_kwargs = args.atari_wrapper_kwargs if args.atari_wrapper_kwargs else defaults[args.algo_type]['atari_wrapper_kwargs']
    # Logging defaults
    args.wandb = args.wandb if args.wandb is not None else False
    args.run_name = args.run_name if args.run_name is not None else defaults['logging']['run_name']
    args.group_name = args.group_name if args.group_name is not None else defaults['logging']['group_name']
    args.project = args.project if args.project is not None else defaults['logging']['project']
    args.entity = args.entity if args.entity is not None else defaults['logging']['entity']
    # Algorithm specific defaults
    algo_defaults = defaults.get(args.algo_type, {})
    args.normalize_advantage = args.normalize_advantage if args.normalize_advantage is not None else algo_defaults.get('normalize_advantage', False)
    args.n_epochs = args.n_epochs if args.n_epochs is not None else algo_defaults.get('n_epochs', 10)
    args.n_steps = args.n_steps if args.n_steps is not None else algo_defaults.get('n_steps', 512)
    args.ent_coef = args.ent_coef if args.ent_coef is not None else algo_defaults.get('ent_coef', 0.01)
    args.batch_size = args.batch_size if args.batch_size is not None else algo_defaults.get('batch_size', 64)
    args.gamma = args.gamma if args.gamma is not None else algo_defaults.get('gamma', 0.99)
    args.gae_lambda = args.gae_lambda if args.gae_lambda is not None else algo_defaults.get('gae_lambda', 0.95)
    args.target_kl = args.target_kl if args.target_kl is not None else algo_defaults.get('target_kl', None)
    args.log_std_init = args.log_std_init if args.log_std_init is not None else algo_defaults.get('log_std_init', -2)
    args.squash = args.squash if args.squash is not None else algo_defaults.get('squash', False)
<<<<<<< HEAD
    args.nn_critic = args.nn_critic if args.nn_critic is not None else algo_defaults.get('nn_critic', False)
    args.normalize_policy_grads = args.normalize_policy_grads if args.normalize_policy_grads is not None else algo_defaults.get('normalize_policy_grads', False)
=======
>>>>>>> 987895df
    args.vf_coef = args.vf_coef if args.vf_coef is not None else algo_defaults.get('vf_coef', 0.5)
    args.clip_range = convert_clip_range(args.clip_range) if args.clip_range is not None else algo_defaults.get('clip_range', 0.2)
    args.clip_range_vf = convert_clip_range(args.clip_range_vf) if args.clip_range_vf is not None else algo_defaults.get('clip_range_vf', 0.2)
    args.max_policy_grad_norm = args.max_policy_grad_norm if args.max_policy_grad_norm is not None else algo_defaults.get('max_policy_grad_norm', 150.0)
    args.max_value_grad_norm = args.max_value_grad_norm if args.max_value_grad_norm is not None else algo_defaults.get('max_value_grad_norm', 100.0)
    args.fixed_std = args.fixed_std if args.fixed_std is not None else algo_defaults.get('fixed_std', False)
    args.policy_bound_loss_weight = args.policy_bound_loss_weight if args.policy_bound_loss_weight is not None else algo_defaults.get('policy_bound_loss_weight', None)
    args.min_log_std_lr = args.min_log_std_lr if args.min_log_std_lr is not None else algo_defaults.get('min_log_std_lr', 1.e-6)
    args.log_std_lr = args.log_std_lr if args.log_std_lr is not None else algo_defaults.get('log_std_lr', 1.e-2)
    args.buffer_size = args.buffer_size if args.buffer_size is not None else algo_defaults.get('buffer_size', 1000000)
    args.train_freq = args.train_freq if args.train_freq is not None else algo_defaults.get('train_freq', 1)
    args.learning_starts = args.learning_starts if args.learning_starts is not None else algo_defaults.get('learning_starts', 10000)
    args.gradient_steps = args.gradient_steps if args.gradient_steps is not None else algo_defaults.get('gradient_steps', 50)
    args.beta = args.beta if args.beta is not None else algo_defaults.get('beta', 1.0)
    args.policy_gradient_steps = args.policy_gradient_steps if args.policy_gradient_steps is not None else algo_defaults.get('policy_gradient_steps', 1000)
    args.value_gradient_steps = args.value_gradient_steps if args.value_gradient_steps is not None else algo_defaults.get('value_gradient_steps', 200)
    args.weights_max = args.weights_max if args.weights_max is not None else algo_defaults.get('weights_max', 20)
    args.value_batch_size = args.value_batch_size if args.value_batch_size is not None else algo_defaults.get('value_batch_size', 8192)
    args.reward_mode = args.reward_mode if args.reward_mode is not None else algo_defaults.get('reward_mode', 'gae')
    args.tau = args.tau if args.tau is not None else algo_defaults.get('tau', 0.005)
    # NN Params
    args.learning_rate = preprocess_lr(args.learning_rate if args.learning_rate is not None else algo_defaults.get('learning_rate', 1.e-2))
    args.actor_learning_rate = preprocess_lr(args.actor_learning_rate if args.actor_learning_rate is not None else algo_defaults.get('actor_learning_rate', 1.e-2))
    args.critic_learning_rate = preprocess_lr(args.critic_learning_rate if args.critic_learning_rate is not None else algo_defaults.get('critic_learning_rate', 1.e-2))
    args.use_sde = args.use_sde if args.use_sde is not None else algo_defaults.get('use_sde', False)
    args.max_grad_norm = args.max_grad_norm if args.max_grad_norm is not None else algo_defaults.get('max_grad_norm', 0.5)
    args.sde_sample_freq = args.sde_sample_freq if args.sde_sample_freq is not None else algo_defaults.get('sde_sample_freq', -1)
    args.stats_window_size = args.stats_window_size if args.stats_window_size is not None else algo_defaults.get('stats_window_size', 100)
    args.use_rms_prop = args.use_rms_prop if args.use_rms_prop is not None else algo_defaults.get('use_rms_prop', False)
    args.rms_prop_eps = args.rms_prop_eps if args.rms_prop_eps is not None else algo_defaults.get('rms_prop_eps', 1.0e-5)
    # Optimizer Params
    tree_optimizer_defaults = defaults['tree_optimizer']
    args.policy_algo = args.policy_algo if args.policy_algo is not None else tree_optimizer_defaults['policy_optimizer']['algo']
    args.policy_lr = args.policy_lr if args.policy_lr is not None else tree_optimizer_defaults['policy_optimizer']['lr']
    args.policy_beta_1 = args.policy_beta_1 if args.policy_beta_1 is not None else tree_optimizer_defaults['policy_optimizer'].get('beta_1', 0.9)
    args.policy_beta_2 = args.policy_beta_2 if args.policy_beta_2 is not None else tree_optimizer_defaults['policy_optimizer'].get('beta_2', 0.999)
    args.policy_eps = args.policy_eps if args.policy_eps is not None else tree_optimizer_defaults['policy_optimizer'].get('eps', 1.0e-5)
    args.value_algo = args.value_algo if args.value_algo is not None else tree_optimizer_defaults['value_optimizer']['algo']
    args.value_lr = args.value_lr if args.value_lr is not None else tree_optimizer_defaults['value_optimizer']['lr']
    args.value_beta_1 = args.value_beta_1 if args.value_beta_1 is not None else tree_optimizer_defaults['value_optimizer'].get('beta_1', 0.9)
    args.value_beta_2 = args.value_beta_2 if args.value_beta_2 is not None else tree_optimizer_defaults['value_optimizer'].get('beta_2', 0.999)
    args.value_eps = args.value_eps if args.value_eps is not None else tree_optimizer_defaults['value_optimizer'].get('eps', 1.0e-5)
    args.mu_algo = args.mu_algo if args.mu_algo is not None else tree_optimizer_defaults['mu_optimizer']['algo']
    args.mu_lr = args.mu_lr if args.mu_lr is not None else tree_optimizer_defaults['mu_optimizer']['lr']
    args.mu_beta_1 = args.mu_beta_1 if args.mu_beta_1 is not None else tree_optimizer_defaults['mu_optimizer'].get('beta_1', 0.9)
    args.mu_beta_2 = args.mu_beta_2 if args.mu_beta_2 is not None else tree_optimizer_defaults['mu_optimizer'].get('beta_2', 0.999)
    args.mu_eps = args.mu_eps if args.mu_eps is not None else tree_optimizer_defaults['mu_optimizer'].get('eps', 1.0e-5)
    args.std_algo = args.std_algo if args.std_algo is not None else tree_optimizer_defaults['std_optimizer']['algo']
    args.std_lr = args.std_lr if args.std_lr is not None else tree_optimizer_defaults['std_optimizer']['lr']
    args.std_beta_1 = args.std_beta_1 if args.std_beta_1 is not None else tree_optimizer_defaults['std_optimizer'].get('beta_1', 0.9)
    args.std_beta_2 = args.std_beta_2 if args.std_beta_2 is not None else tree_optimizer_defaults['std_optimizer'].get('beta_2', 0.999)
    args.std_eps = args.std_eps if args.std_eps is not None else tree_optimizer_defaults['std_optimizer'].get('eps', 1.0e-5)
    args.weights_algo = args.weights_algo if args.weights_algo is not None else tree_optimizer_defaults['weights_optimizer']['algo']
    args.weights_lr = args.weights_lr if args.weights_lr is not None else tree_optimizer_defaults['weights_optimizer']['lr']
    args.weights_beta_1 = args.weights_beta_1 if args.weights_beta_1 is not None else tree_optimizer_defaults['weights_optimizer'].get('beta_1', 0.9)
    args.weights_beta_2 = args.weights_beta_2 if args.weights_beta_2 is not None else tree_optimizer_defaults['weights_optimizer'].get('beta_2', 0.999)
    args.weights_eps = args.weights_eps if args.weights_eps is not None else tree_optimizer_defaults['weights_optimizer'].get('eps', 1.0e-5)
    args.bias_algo = args.bias_algo if args.bias_algo is not None else tree_optimizer_defaults['bias_optimizer']['algo']
    args.bias_lr = args.bias_lr if args.bias_lr is not None else tree_optimizer_defaults['bias_optimizer']['lr']
    args.bias_beta_1 = args.bias_beta_1 if args.bias_beta_1 is not None else tree_optimizer_defaults['bias_optimizer'].get('beta_1', 0.9)
    args.bias_beta_2 = args.bias_beta_2 if args.bias_beta_2 is not None else tree_optimizer_defaults['bias_optimizer'].get('beta_2', 0.999)
    args.bias_eps = args.bias_eps if args.bias_eps is not None else tree_optimizer_defaults['bias_optimizer'].get('eps', 1.0e-5)
    args.critic_algo = args.critic_algo if args.critic_algo is not None else tree_optimizer_defaults['critic_optimizer']['algo']
    args.critic_lr = args.critic_lr if args.critic_lr is not None else tree_optimizer_defaults['critic_optimizer']['lr']
    args.critic_beta_1 = args.critic_beta_1 if args.critic_beta_1 is not None else tree_optimizer_defaults['critic_optimizer'].get('beta_1', 0.9)
    args.critic_beta_2 = args.critic_beta_2 if args.critic_beta_2 is not None else tree_optimizer_defaults['critic_optimizer'].get('beta_2', 0.999)
    args.critic_eps = args.critic_eps if args.critic_eps is not None else tree_optimizer_defaults['critic_optimizer'].get('eps', 1.0e-5)
    # Tree struct params
    tree_struct_defaults = defaults['tree_struct']
    args.max_depth = args.max_depth if args.max_depth is not None else tree_struct_defaults['max_depth']
    args.n_bins = args.n_bins if args.n_bins is not None else tree_struct_defaults['n_bins']
    args.min_data_in_leaf = args.min_data_in_leaf if args.min_data_in_leaf is not None else tree_struct_defaults['min_data_in_leaf']
    args.par_th = args.par_th if args.par_th is not None else tree_struct_defaults['par_th']
    args.grow_policy = args.grow_policy if args.grow_policy is not None else tree_struct_defaults['grow_policy']                     
    # GBRL Params
    gbrl_param_defaults = defaults['gbrl_params']  
    args.control_variates = args.control_variates if args.control_variates is not None else gbrl_param_defaults['control_variates']                     
    args.split_score_func = args.split_score_func if args.split_score_func is not None else gbrl_param_defaults['split_score_func']                     
    args.generator_type = args.generator_type if args.generator_type is not None else gbrl_param_defaults['generator_type']                     
    args.shared_tree_struct = args.shared_tree_struct if args.shared_tree_struct is not None else gbrl_param_defaults['shared_tree_struct']                          
    # SAC GBRL Params
    sac_gbrl_defaults = defaults.get('sac_gbrl', {})
    args.ent_lr = args.ent_lr if args.ent_lr is not None else sac_gbrl_defaults.get('ent_lr', 1.0e-3)
    args.n_critics = args.n_critics if args.n_critics is not None else sac_gbrl_defaults.get('n_critics', 1)
    args.target_update_interval = args.target_update_interval if args.target_update_interval is not None else sac_gbrl_defaults.get('target_update_interval', 100)
    args.max_q_grad_norm = args.max_q_grad_norm if args.max_q_grad_norm is not None else sac_gbrl_defaults.get('max_q_grad_norm', 0.0)
    args.target_entropy = args.target_entropy if args.target_entropy is not None else sac_gbrl_defaults.get('target_entropy', "auto")
    args.q_func_type = args.q_func_type if args.q_func_type is not None else sac_gbrl_defaults.get('q_func_type', 'linear')
    # DQN Params
    dqn_gbrl_defaults = defaults.get('dqn_gbrl', {})
    args.exploration_fraction = args.exploration_fraction if args.exploration_fraction is not None else dqn_gbrl_defaults.get('exploration_fraction', 0.1)
    args.exploration_initial_eps = args.exploration_initial_eps if args.exploration_initial_eps is not None else dqn_gbrl_defaults.get('exploration_initial_eps', 1.0)
    args.exploration_final_eps = args.exploration_final_eps if args.exploration_final_eps is not None else dqn_gbrl_defaults.get('exploration_final_eps', 0.05)
    args.normalize_q_grads = args.normalize_q_grads if args.normalize_q_grads is not None else dqn_gbrl_defaults.get('normalize_q_grads', False)
    # Saving params
    args.save_every = args.save_every if args.save_every is not None else defaults['save']['save_every']
    args.save_name = args.save_name if args.save_name is not None else defaults['save']['save_name']
    args.save_path = args.save_path if args.save_path is not None else defaults['save']['save_path']
    
    # Distillation Params
    args.distil = args.distil if args.distil is not None else defaults['distillation']['distil']
    args.distil_kwargs = args.distil_kwargs if args.distil_kwargs is not None else defaults['distillation']['distil_kwargs']
    # Distillation Params
    args.compress = args.compress if args.compress is not None else defaults['compression']['compress']
    args.compress_kwargs = args.compress_kwargs if args.compress_kwargs is not None else defaults['compression']['compress_kwargs']
    print(args.compress_kwargs)
    if args.compress_optimizer_kwargs:
        args.compress_kwargs['optimizer_kwargs'] = args.compress_optimizer_kwargs
    return args

def process_logging(args, callback_list):
    if not args.wandb:
        tb_name = f'n_{args.env_type}_{args.run_name}_{args.env_name}_seed_{args.seed}'
        tensorboard_log = f"runs/{tb_name}"
        return tensorboard_log

    print(f'args.wand: {args.wandb}')
    # run_name = args.project
    run = wandb.init(project=args.project, group=None if args.group_name is None else args.group_name + '_' + args.algo_type + '_' + args.env_type + '_' + args.env_name,
                     name=args.run_name + '_' + args.algo_type + '_' + args.env_type + '_' + args.env_name + '_seed_' + str(args.seed), mode="online",
                     config=args.__dict__, entity=args.entity, monitor_gym=True, sync_tensorboard=True, save_code=False
                    )

    callback_list.append(WandbCallback(
    gradient_save_freq=0,
    model_save_path=None,
    verbose=1)
)
    tb_name = ''
    if args.group_name is not None:
        tb_name += f'g_{args.group_name}_'
    tb_name += f'n_{args.env_type}_{args.run_name}_{args.env_name}_seed_{args.seed}'
    tensorboard_log = f"runs/{tb_name}"
    # args.wandb = wandb
    print('finished setting up wandb')
    return tensorboard_log

def process_policy_kwargs(args):
    if args.algo_type == 'ppo_gbrl':
        return { 
            "clip_range": args.clip_range,
            "clip_range_vf": args.clip_range_vf,
            "normalize_advantage": args.normalize_advantage,
            "target_kl": args.target_kl,
            "n_epochs": args.n_epochs,
            "max_policy_grad_norm": args.max_policy_grad_norm,
            "max_value_grad_norm": args.max_value_grad_norm,
            "is_categorical": True if args.env_type == 'minigrid' else False,
            "ent_coef": args.ent_coef,
            "vf_coef": args.vf_coef,
            "n_steps": args.n_steps,
            "batch_size": args.batch_size,
            "gae_lambda": args.gae_lambda,
            "gamma": args.gamma,
            "total_n_steps": args.total_n_steps,
            "policy_kwargs": args.policy_kwargs if args.policy_kwargs is not None else {
                "log_std_init": args.log_std_init,
                "squash": args.squash,
                "nn_critic": args.nn_critic,
                "shared_tree_struct": args.shared_tree_struct,
                "tree_struct": {
                    "max_depth": args.max_depth,
                    "n_bins": args.n_bins,
                    "min_data_in_leaf": args.min_data_in_leaf,
                    "par_th": args.par_th,
                    "grow_policy": args.grow_policy,
                }, 
                "tree_optimizer": {
                    "gbrl_params": {
                        "split_score_func": args.split_score_func,
                        'control_variates': args.control_variates,
                        "generator_type": args.generator_type,
                    }, 
                    "policy_optimizer": {
                        "policy_algo": args.policy_algo,
                        "policy_lr": args.policy_lr,
                        # Adam optimizer
                        "policy_beta_1": args.policy_beta_1,
                        "policy_beta_2": args.policy_beta_2,
                        "policy_eps": args.policy_eps,
                        "policy_shrinkage": args.policy_shrinkage,
                    }, 
                    "value_optimizer": {
                        "value_algo": args.value_algo,
                        "value_lr": args.value_lr,
                        "value_beta_1": args.value_beta_1,
                        "value_beta_2": args.value_beta_2,
                        "value_eps": args.value_eps,
                        "value_shrinkage": args.value_shrinkage,
                    },
                },
            },
            "fixed_std": args.fixed_std,
            "log_std_lr": args.log_std_lr,
            "learning_rate": args.learning_rate,
            "min_log_std_lr": args.min_log_std_lr,
            "policy_bound_loss_weight": args.policy_bound_loss_weight,
            "device": args.device,
            "seed": args.seed,
            "verbose": args.verbose,
        }
    elif args.algo_type == 'a2c_gbrl':
        return { 
            "normalize_advantage": args.normalize_advantage,
            "max_policy_grad_norm": args.max_policy_grad_norm,
            "max_value_grad_norm": args.max_value_grad_norm,
            "is_categorical": True if args.env_type == 'minigrid' else False,
            "ent_coef": args.ent_coef,
            "n_steps": args.n_steps,
            "vf_coef": args.vf_coef,
            "gae_lambda": args.gae_lambda,
            "gamma": args.gamma,
            "total_n_steps": args.total_n_steps,
            "policy_kwargs": args.policy_kwargs if args.policy_kwargs is not None else {
                "log_std_init": args.log_std_init,
                "squash": args.squash,
                "nn_critic": args.nn_critic,
                "shared_tree_struct": args.shared_tree_struct,
                "tree_struct": {
                    "max_depth": args.max_depth,
                    "n_bins": args.n_bins,
                    "min_data_in_leaf": args.min_data_in_leaf,
                    "par_th": args.par_th,
                    "grow_policy": args.grow_policy,
                }, 
                "tree_optimizer": {
                    "gbrl_params": {
                        "split_score_func": args.split_score_func,
                        'control_variates': args.control_variates,
                        "generator_type": args.generator_type,
                    }, 
                    "policy_optimizer": {
                        "policy_algo": args.policy_algo,
                        "policy_lr": args.policy_lr,
                        # Adam optimizer
                        "policy_beta_1": args.policy_beta_1,
                        "policy_beta_2": args.policy_beta_2,
                        "policy_eps": args.policy_eps,
                        "policy_shrinkage": args.policy_shrinkage,
                    }, 
                    "value_optimizer": {
                        "value_algo": args.value_algo,
                        "value_lr": args.value_lr,
                        "value_beta_1": args.value_beta_1,
                        "value_beta_2": args.value_beta_2,
                        "value_eps": args.value_eps,
                        "value_shrinkage": args.value_shrinkage,

                    },
                },
            },
            "fixed_std": args.fixed_std,
            "log_std_lr": args.log_std_lr,
            "min_log_std_lr": args.min_log_std_lr,
            "device": args.device,
            "seed": args.seed,
            "verbose": args.verbose,
        }
    elif args.algo_type == 'sac_gbrl':
        return {
            "train_freq": args.train_freq,
            "seed": args.seed,
            "buffer_size": args.buffer_size,
            "learning_starts": args.learning_starts,
            "ent_lr": args.ent_lr,
            "batch_size": args.batch_size,
            "tau": args.tau,
            "gamma": args.gamma,
            "ent_coef": args.ent_coef,
            "target_update_interval": args.target_update_interval,
            "gradient_steps": args.gradient_steps,
            "max_q_grad_norm": args.max_q_grad_norm,
            "max_policy_grad_norm": args.max_policy_grad_norm,
            "verbose": args.verbose,
             "policy_kwargs": args.policy_kwargs if args.policy_kwargs is not None else {
                "n_critics": args.n_critics,
                "q_func_type": args.q_func_type,
                "tree_struct": {
                    "max_depth": args.max_depth,
                    "n_bins": args.n_bins,
                    "min_data_in_leaf": args.min_data_in_leaf,
                    "par_th": args.par_th,
                    "grow_policy": args.grow_policy,
                }, 
                "tree_optimizer": {
                    "gbrl_params": {
                        "split_score_func": args.split_score_func,
                        'control_variates': args.control_variates,
                        "generator_type": args.generator_type,
                    }, 
                    "actor_optimizer": {
                        "mu_optimizer": {
                            "mu_algo": args.mu_algo,
                            "mu_lr": args.mu_lr,
                            "mu_beta_1": args.mu_beta_1,
                            "mu_beta_2": args.mu_beta_2,
                            "mu_eps": args.mu_eps,
                            "mu_shrinkage": args.mu_shrinkage,
                        }, 
                        "std_optimizer": {
                            "std_algo": args.std_algo,
                            "std_lr": args.std_lr,
                            "std_beta_1": args.std_beta_1,
                            "std_beta_2": args.std_beta_2,
                            "std_eps": args.std_eps,
                            "std_shrinkage": args.std_shrinkage,
                        }, 
                    },
                    "critic_optimizer": {
                        "weights_optimizer": {
                            "weights_algo": args.weights_algo,
                            "weights_lr": args.weights_lr,
                            "weights_beta_1": args.weights_beta_1,
                            "weights_beta_2": args.weights_beta_2,
                            "weights_eps": args.weights_eps,
                            "weights_shrinkage": args.weights_shrinkage,
                        },
                        "bias_optimizer": {
                            "bias_algo": args.bias_algo,
                            "bias_lr": args.bias_lr,
                            "bias_beta_1": args.bias_beta_1,
                            "bias_beta_2": args.bias_beta_2,
                            "bias_eps": args.bias_eps,
                            "bias_shrinkage": args.bias_shrinkage,
                        },
                    },
                },
            },
            "device": args.device
        }
    elif args.algo_type == 'awr_gbrl':
        return {
            "normalize_advantage": args.normalize_advantage,
            "max_policy_grad_norm": args.max_policy_grad_norm,
            "max_value_grad_norm": args.max_value_grad_norm,
            "is_categorical": True if args.env_type == 'minigrid' else False,
            "ent_coef": args.ent_coef,
            "batch_size": args.batch_size,
            "beta": args.beta,
            "buffer_size": args.buffer_size,
            "value_batch_size": args.value_batch_size,
            "reward_mode": args.reward_mode,
            "gradient_steps": args.gradient_steps,
            "learning_starts": args.learning_starts,
            "gae_lambda": args.gae_lambda,
            "gamma": args.gamma,
            "train_freq": args.train_freq,
            "weights_max": args.weights_max,
            "policy_kwargs": args.policy_kwargs if args.policy_kwargs is not None else {
                "log_std_init": args.log_std_init,
                "shared_tree_struct": args.shared_tree_struct,
                "squash": args.squash,
                "tree_struct": {
                    "max_depth": args.max_depth,
                    "n_bins": args.n_bins,
                    "min_data_in_leaf": args.min_data_in_leaf,
                    "par_th": args.par_th,
                    "grow_policy": args.grow_policy,
                }, 
                "tree_optimizer": {
                    "gbrl_params": {
                        "split_score_func": args.split_score_func,
                        'control_variates': args.control_variates,
                        "generator_type": args.generator_type,
                    }, 
                    "policy_optimizer": {
                        "policy_algo": args.policy_algo,
                        "policy_lr": args.policy_lr,
                        "policy_beta_1": args.policy_beta_1,
                        "policy_beta_2": args.policy_beta_2,
                        "policy_eps": args.policy_eps,
                        "policy_shrinkage": args.policy_shrinkage,
                    }, 
                    "value_optimizer": {
                        "value_algo": args.value_algo,
                        "value_lr": args.value_lr,
                        "value_beta_1": args.value_beta_1,
                        "value_beta_2": args.value_beta_2,
                        "value_eps": args.value_eps,
                        "value_shrinkage": args.value_shrinkage,
                    },
                },
            },
            "fixed_std": args.fixed_std,
            "log_std_lr": args.log_std_lr,
            "vf_coef": args.vf_coef,
            "min_log_std_lr": args.min_log_std_lr,
            "policy_bound_loss_weight": args.policy_bound_loss_weight,
            "device": args.device,
            "seed": args.seed,
            "verbose": args.verbose,
        }
    elif args.algo_type == 'dqn_gbrl':
        return {
            "max_q_grad_norm": args.max_q_grad_norm,
            "is_categorical": True if args.env_type == 'minigrid' else False,
            "normalize_q_grads": args.normalize_q_grads,
            "batch_size": args.batch_size,
            "buffer_size": args.buffer_size,
            "gradient_steps": args.gradient_steps,
            "learning_starts": args.learning_starts,
            "gamma": args.gamma,
            "train_freq": args.train_freq,
            "exploration_fraction": args.exploration_fraction,
            "exploration_initial_eps": args.exploration_initial_eps,
            "exploration_final_eps": args.exploration_final_eps,
            "target_update_interval": args.target_update_interval,
            "policy_kwargs": args.policy_kwargs if args.policy_kwargs is not None else {
                "tree_struct": {
                    "max_depth": args.max_depth,
                    "n_bins": args.n_bins,
                    "min_data_in_leaf": args.min_data_in_leaf,
                    "par_th": args.par_th,
                    "grow_policy": args.grow_policy,
                }, 
                "tree_optimizer": {
                    "gbrl_params": {
                        "split_score_func": args.split_score_func,
                        'control_variates': args.control_variates,
                        "generator_type": args.generator_type,
                    }, 
                    "critic_optimizer": {
                        "algo": args.critic_algo,
                        "lr": args.critic_lr,
                        "beta_1": args.critic_beta_1,
                        "beta_2": args.critic_beta_2,
                        "eps": args.critic_eps,
                        "shrinkage": args.critic_shrinkage,
                    }, 
                },
            },
            "device": args.device,
            "seed": args.seed,
            "verbose": args.verbose,
        }
    elif args.algo_type == 'ppo_nn':
        from stable_baselines3.common.policies import ActorCriticPolicy
        return {
            "policy": ActorCriticPolicy,
            "learning_rate": args.learning_rate,
            "n_steps": args.n_steps,
            "batch_size": args.batch_size,
            "n_epochs": args.n_epochs,
            "gamma": args.gamma,
            "gae_lambda": args.gae_lambda,
            "clip_range": args.clip_range,
            "clip_range_vf": args.clip_range_vf,
            "normalize_advantage": args.normalize_advantage,
            "ent_coef": args.ent_coef,
            "vf_coef": args.vf_coef,
            "max_grad_norm": args.max_grad_norm,
            "use_sde": args.use_sde,
            "sde_sample_freq": args.sde_sample_freq,
            "stats_window_size": args.stats_window_size,
            "policy_kwargs": args.policy_kwargs,
            "verbose": args.verbose,
            "seed": args.seed,
            "device": args.device,
            "_init_setup_model": True
        }
    elif args.algo_type == 'a2c_nn':
        from stable_baselines3.common.policies import ActorCriticPolicy
        return {
            "policy": ActorCriticPolicy,
            "learning_rate": args.learning_rate,
            "n_steps": args.n_steps,
            "gamma": args.gamma,
            "gae_lambda": args.gae_lambda,
            "normalize_advantage": args.normalize_advantage,
            "ent_coef": args.ent_coef,
            "vf_coef": args.vf_coef,
            "max_grad_norm": args.max_grad_norm,
            "rms_prop_eps": args.rms_prop_eps,
            "use_rms_prop": args.use_rms_prop,
            "use_sde": args.use_sde,
            "sde_sample_freq": args.sde_sample_freq,
            "stats_window_size": args.stats_window_size,
            "policy_kwargs": args.policy_kwargs,
            "verbose": args.verbose,
            "seed": args.seed,
            "device": args.device,
            "_init_setup_model": True
        }
    elif args.algo_type == 'awr_nn':
        from policies.awr_nn_policy import AWRPolicy
        return {
            "policy": AWRPolicy,
            "learning_rate": args.learning_rate,
            "train_freq": args.train_freq,
            "gamma": args.gamma,
            "beta": args.beta,
            "gae_lambda": args.gae_lambda,
            "normalize_advantage": args.normalize_advantage,
            "weights_max": args.weights_max,
            "policy_bound_loss_weight": args.policy_bound_loss_weight,
            "ent_coef": args.ent_coef,
            "batch_size": args.batch_size,
            "buffer_size": args.buffer_size,
            "value_batch_size": args.value_batch_size,
            "reward_mode": args.reward_mode,
            "policy_kwargs":
            {
                "optimizer_kwargs": {
                    "actor_lr": args.actor_learning_rate,
                    "critic_lr": args.critic_learning_rate,
                },
                "log_std_init": args.log_std_init,
            },
            "policy_gradient_steps": args.policy_gradient_steps,
            "value_gradient_steps": args.value_gradient_steps,
            "learning_starts": args.learning_starts,
            "max_grad_norm": args.max_grad_norm,
            "verbose": args.verbose,
            "seed": args.seed,
            "device": args.device,
        }
    elif args.algo_type == 'dqn_nn':
        from stable_baselines3.dqn.policies import DQNPolicy
        return {
            'policy': DQNPolicy,
            "max_grad_norm": args.max_grad_norm,
            "batch_size": args.batch_size,
            "buffer_size": args.buffer_size,
            "gradient_steps": args.gradient_steps,
            "learning_starts": args.learning_starts,
            "learning_rate": args.learning_rate,
            "gamma": args.gamma,
            "tau": args.tau,
            "train_freq": args.train_freq,
            "exploration_fraction": args.exploration_fraction,
            "exploration_initial_eps": args.exploration_initial_eps,
            "exploration_final_eps": args.exploration_final_eps,
            "target_update_interval": args.target_update_interval,
            "policy_kwargs": args.policy_kwargs, 
            "device": args.device,
            "seed": args.seed,
            "verbose": args.verbose,
        }





if __name__ == '__main__':
    args = parse_args()
    print('')<|MERGE_RESOLUTION|>--- conflicted
+++ resolved
@@ -139,11 +139,7 @@
     parser.add_argument('--target_kl', type=float)
     parser.add_argument('--log_std_init', type=float)
     parser.add_argument('--squash', type=float) # squash continuous actions using tanh
-<<<<<<< HEAD
-    parser.add_argument('--normalize_policy_grads', type=str2bool)
     parser.add_argument('--nn_critic', type=str2bool)
-=======
->>>>>>> 987895df
     # NN parameters
     parser.add_argument('--learning_rate', type=str)
     parser.add_argument('--use_sde', type=str2bool)
@@ -274,13 +270,9 @@
     args.env_type = args.env_type if args.env_type else 'ocatari'
     # args.env_type = args.env_type if args.env_type else 'gym'
     args.algo_type = args.algo_type if args.algo_type else 'ppo_gbrl'
-<<<<<<< HEAD
     # args.env_name = args.env_name if args.env_name else 'Pong-v4'
     args.env_name = args.env_name if args.env_name else 'Gopher-v4'
     # args.env_name = args.env_name if args.env_name else 'CartPole-v1'
-=======
-    args.env_name = args.env_name if args.env_name else 'Pendulum-v1'
->>>>>>> 987895df
     # Set defaults from YAML
     args.seed = args.seed if args.seed is not None else defaults['env']['seed']
     args.verbose = args.verbose if args.verbose is not None else defaults['env']['verbose']
@@ -316,11 +308,7 @@
     args.target_kl = args.target_kl if args.target_kl is not None else algo_defaults.get('target_kl', None)
     args.log_std_init = args.log_std_init if args.log_std_init is not None else algo_defaults.get('log_std_init', -2)
     args.squash = args.squash if args.squash is not None else algo_defaults.get('squash', False)
-<<<<<<< HEAD
     args.nn_critic = args.nn_critic if args.nn_critic is not None else algo_defaults.get('nn_critic', False)
-    args.normalize_policy_grads = args.normalize_policy_grads if args.normalize_policy_grads is not None else algo_defaults.get('normalize_policy_grads', False)
-=======
->>>>>>> 987895df
     args.vf_coef = args.vf_coef if args.vf_coef is not None else algo_defaults.get('vf_coef', 0.5)
     args.clip_range = convert_clip_range(args.clip_range) if args.clip_range is not None else algo_defaults.get('clip_range', 0.2)
     args.clip_range_vf = convert_clip_range(args.clip_range_vf) if args.clip_range_vf is not None else algo_defaults.get('clip_range_vf', 0.2)
