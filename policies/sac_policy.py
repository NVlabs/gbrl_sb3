--- conflicted
+++ resolved
@@ -135,11 +135,8 @@
                 return tuple(q_net(qvalue_input) for q_net in self.q_models)
         q_s = []
         for q_net in self.q_models:
-<<<<<<< HEAD
             weights, bias = q_net(obs, requires_grad, target, tensor=True) 
-=======
-            weights, bias = q_net(obs, requires_grad, target, tensor=tensor) 
->>>>>>> 480437e9
+
             dot = (weights * actions).sum(dim=1)
             if self.q_func_type == 'linear':
                 q = (dot + bias.squeeze())
