##############################################################################
# Copyright (c) 2024, NVIDIA Corporation. All rights reserved.
#
# This work is made available under the Nvidia Source Code License-NC.
# To view a copy of this license, visit
# https://nvlabs.github.io/gbrl_sb3/license.html
#
##############################################################################
import os
import sys
from pathlib import Path

ROOT_PATH = Path(__file__).parent.parent
sys.path.insert(0, str(ROOT_PATH))

import sys
import warnings

from stable_baselines3.common.callbacks import (
    CallbackList, CheckpointCallback, EvalCallback,
    StopTrainingOnNoModelImprovement)
from stable_baselines3.common.env_util import make_vec_env
from stable_baselines3.common.logger import configure
from stable_baselines3.common.vec_env import (DummyVecEnv, VecFrameStack,
                                              VecNormalize, VecVideoRecorder)

from callback.callbacks import (OffPolicyDistillationCallback,
<<<<<<< HEAD
                                OnPolicyDistillationCallback, 
                                StopTrainingOnNoImprovementInTraining,
                                ActorCriticCompressionCallback)
from utils.helpers import make_ram_atari_env, set_seed
=======
                                OnPolicyDistillationCallback,
                                StopTrainingOnNoImprovementInTraining)
from utils.helpers import make_ram_atari_env, make_ram_ocatari_env, set_seed
>>>>>>> e622a420
from utils.wrappers import (CategoricalDummyVecEnv,
                            CategoricalObservationWrapper,
                            NeuroSymbolicAtariWrapper)

warnings.filterwarnings("ignore")

from stable_baselines3.a2c.a2c import A2C
from stable_baselines3.dqn.dqn import DQN
from stable_baselines3.ppo.ppo import PPO

from algos.a2c import A2C_GBRL
from algos.awr import AWR_GBRL
from algos.awr_nn import AWR
from algos.dqn import DQN_GBRL
from algos.ppo import PPO_GBRL
from algos.sac import SAC_GBRL
from config.args import parse_args, process_logging, process_policy_kwargs

NAME_TO_ALGO = {'ppo_gbrl': PPO_GBRL, 'a2c_gbrl': A2C_GBRL, 'sac_gbrl': SAC_GBRL, 'awr_gbrl': AWR_GBRL,'ppo_nn': PPO, 'a2c_nn': A2C, 'dqn_gbrl': DQN_GBRL, 'awr_nn': AWR, 'dqn_nn': DQN}
CATEGORICAL_ALGOS = [algo for algo in NAME_TO_ALGO if 'gbrl' in algo]
ON_POLICY_ALGOS = ['ppo_gbrl', 'a2c_gbrl']
OFF_POLICY_ALGOS = ['sac_gbrl', 'dqn_gbrl', 'awr_gbrl']

if __name__ == '__main__':
    args = parse_args()
    callback_list = []
    if args.distil and args.distil_kwargs:
        if args.algo_type in ON_POLICY_ALGOS:
            callback_list.append(OnPolicyDistillationCallback(args.distil_kwargs, args.distil_kwargs.get('distil_verbose', 0)))
        elif args.algo_type in OFF_POLICY_ALGOS:
            callback_list.append(OffPolicyDistillationCallback(args.distil_kwargs, args.distil_kwargs.get('distil_verbose', 0)))
    if args.compress and args.compress_kwargs:
        args.compress_kwargs['capacity'] = int(args.compress_kwargs['capacity'] / args.num_envs)
        callback_list.append(ActorCriticCompressionCallback(args.compress_kwargs, args.compress_kwargs.get('compress_verbose', 0)))
        
    tensorboard_log = process_logging(args, callback_list)
    env, eval_env = None, None
    if 'atari' in args.env_type:
        env_kwargs = {'full_action_space': False}
        if args.env_type == "ocatari":
            make_ram_atari_env = make_ram_ocatari_env
            print("\n\nUsing Ocatari environment\n\n")
        env = make_ram_atari_env(args.env_name, n_envs=args.num_envs, seed=args.seed, wrapper_kwargs=args.atari_wrapper_kwargs, env_kwargs=env_kwargs) 
        if args.evaluate:
            eval_env = make_ram_atari_env(args.env_name, n_envs=1, wrapper_kwargs=args.atari_wrapper_kwargs, env_kwargs=env_kwargs) 

        if args.atari_wrapper_kwargs and 'frame_stack' in args.atari_wrapper_kwargs:
            env = VecFrameStack(env, n_stack=args.atari_wrapper_kwargs['frame_stack'])
            if eval_env:
                eval_env = VecFrameStack(eval_env, n_stack=args.atari_wrapper_kwargs['frame_stack'])
    elif args.env_type == 'minigrid':
        from minigrid.wrappers import FlatObsWrapper
        wrapper_class = CategoricalObservationWrapper if args.algo_type in CATEGORICAL_ALGOS else FlatObsWrapper
        vec_env_cls= CategoricalDummyVecEnv if args.algo_type in CATEGORICAL_ALGOS else DummyVecEnv
        env = make_vec_env(args.env_name, n_envs=args.num_envs, seed=args.seed, env_kwargs=args.env_kwargs, wrapper_class=wrapper_class, vec_env_cls=vec_env_cls)
        if args.evaluate:
            eval_env = make_vec_env(args.env_name, n_envs=1, env_kwargs=args.env_kwargs, wrapper_class=wrapper_class, vec_env_cls=vec_env_cls)
    elif args.env_type == 'football':
        try:
            from env.football import FootballGymSB3
        except ModuleNotFoundError:
            print("Could not find gfootball! please run pip install gfootball") 
        if args.env_kwargs is None:
            args.env_kwargs = {}
        args.env_kwargs['env_name'] = args.env_name
        env = make_vec_env(FootballGymSB3, n_envs=args.num_envs, seed=args.seed, env_kwargs=args.env_kwargs)
        if args.evaluate:
            eval_env = make_vec_env(FootballGymSB3, n_envs=1, env_kwargs=args.env_kwargs)
    elif args.env_type == 'mujoco' or args.env_type == 'gym':
        env = make_vec_env(args.env_name, n_envs=args.num_envs, seed=args.seed, env_kwargs=args.env_kwargs)
        if args.evaluate:
            eval_env = make_vec_env(args.env_name, n_envs=1, env_kwargs=args.env_kwargs)
    else:
        print("Invalid env_type!")

    if args.wrapper == 'normalize':
        args.wrapper_kwargs['gamma'] = args.gamma
        env = VecNormalize(env, **args.wrapper_kwargs)
        if eval_env is not None:
            args.wrapper_kwargs['training'] = False 
            args.wrapper_kwargs['norm_reward'] = False 
            eval_env = VecNormalize(eval_env, **args.wrapper_kwargs)

    if args.save_every and args.save_every > 0:
        callback_list.append(CheckpointCallback(save_freq=int(args.save_every / args.num_envs), save_path=os.path.join(args.save_path, f'{args.env_type}/{args.env_name}/{args.algo_type}'), name_prefix=f'{args.save_name}_seed_{args.seed}', verbose=1, save_vecnormalize=True if args.env_type != 'football' else False))
    if args.no_improvement_kwargs:
        callback_list.append(StopTrainingOnNoImprovementInTraining(**args.no_improvement_kwargs, verbose=args.verbose))
    if eval_env is not None:
        stop_train_callback = None
        if args.eval_kwargs and args.eval_kwargs.get('stop_train', False):
            stop_train_callback = StopTrainingOnNoModelImprovement(max_no_improvement_evals=args.eval_kwargs.get('max_no_improvement_evals', 3),
                                                                    min_evals=args.eval_kwargs.get('min_evals', 5), verbose=1)
        if args.eval_kwargs.get('record', False):
            video_path = ROOT_PATH  / f'videos/{args.env_type}/{args.env_name}/{args.algo_type}'
            if not os.path.exists(video_path):
                os.makedirs(video_path, exist_ok=True)
            eval_env = VecVideoRecorder(eval_env, video_folder=video_path,  record_video_trigger=lambda x: x == args.eval_kwargs['eval_freq'], name_prefix=f'{args.save_name}_seed_{args.seed}_eval', video_length=args.eval_kwargs.get('video_length', 2000))
        # save_vec_normalize = SaveVecNormalizeCallback(save_freq=1, save_path=os.path.join(args.save_path, f'{args.env_type}/{args.env_name}/{args.algo_type}'))
        callback_list.append(EvalCallback(
                                    eval_env,
                                    callback_on_new_best=None,
                                    callback_after_eval=stop_train_callback,
                                    best_model_save_path=os.path.join(args.save_path, f'{args.env_type}/{args.env_name}/{args.algo_type}'),
                                    log_path=None,
                                    eval_freq=args.eval_kwargs.get('eval_freq', 10000),
                                    n_eval_episodes=args.eval_kwargs.get('n_eval_episodes', 5),
                                    verbose=args.eval_kwargs.get('verbose', 1),
                                    ))   
    callback = None
    if callback_list:
        callback = CallbackList(callback_list)
    set_seed(args.seed)
    
    algo_kwargs = process_policy_kwargs(args)
    print(f"Training with algo_kwargs: {algo_kwargs}")
    
    algo = NAME_TO_ALGO[args.algo_type](env=env, tensorboard_log=tensorboard_log, _init_setup_model=True, **algo_kwargs)

    algo.learn(total_timesteps=args.total_n_steps, callback=callback, log_interval=args.log_interval, progress_bar=False)<|MERGE_RESOLUTION|>--- conflicted
+++ resolved
@@ -25,16 +25,10 @@
                                               VecNormalize, VecVideoRecorder)
 
 from callback.callbacks import (OffPolicyDistillationCallback,
-<<<<<<< HEAD
                                 OnPolicyDistillationCallback, 
                                 StopTrainingOnNoImprovementInTraining,
                                 ActorCriticCompressionCallback)
 from utils.helpers import make_ram_atari_env, set_seed
-=======
-                                OnPolicyDistillationCallback,
-                                StopTrainingOnNoImprovementInTraining)
-from utils.helpers import make_ram_atari_env, make_ram_ocatari_env, set_seed
->>>>>>> e622a420
 from utils.wrappers import (CategoricalDummyVecEnv,
                             CategoricalObservationWrapper,
                             NeuroSymbolicAtariWrapper)
