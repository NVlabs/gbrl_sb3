##############################################################################
# Copyright (c) 2024, NVIDIA Corporation. All rights reserved.
#
# This work is made available under the Nvidia Source Code License-NC.
# To view a copy of this license, visit
# https://nvlabs.github.io/gbrl_sb3/license.html
#
##############################################################################
import argparse
import glob
import os
import sys
from pathlib import Path

import numpy as np
import torch as th

ROOT_PATH = Path(__file__).parent.parent.parent
sys.path.insert(0, str(ROOT_PATH))

import warnings

import matplotlib

matplotlib.use('Agg')  # Use a non-interactive backend
import matplotlib.pyplot as plt
from stable_baselines3.common.env_util import make_vec_env
from stable_baselines3.common.vec_env import (DummyVecEnv,
                                              VecNormalize)

<<<<<<< HEAD
from env.ocatari import MIXED_ATARI_ENVS
from env.wrappers import CategoricalDummyVecEnv, MiniGridCategoricalObservationWrapper, FlatObsWrapperWithDirection, FlatObsWrapperWithDirectionCategoricalInfo
from utils.helpers import make_ram_atari_env, make_ram_ocatari_env, make_carl_env
from utils.shap_visualization import MiniGridShapVisualizationWrapper, PolicyDeepExplainer, ShapVecVideoRecorder
=======
>>>>>>> fa86a07e
from env.minigrid import register_minigrid_tests
from env.wrappers import (CategoricalDummyVecEnv,
                          MiniGridCategoricalObservationWrapper)
from utils.shap_visualization import (MiniGridShapVisualizationWrapper,
                                      PolicyDeepExplainer,
                                      ShapVecVideoRecorder)

warnings.filterwarnings("ignore")

from typing import Any, Callable, Dict, List, Optional, Tuple, Union

import gymnasium as gym
from stable_baselines3.a2c.a2c import A2C
from stable_baselines3.common.vec_env import (VecEnv, VecMonitor,
                                              is_vecenv_wrapped)
from stable_baselines3.dqn.dqn import DQN
from stable_baselines3.ppo.ppo import PPO

from algos.a2c import A2C_GBRL
from algos.awr import AWR_GBRL
from algos.awr_nn import AWR
from algos.dqn import DQN_GBRL
from algos.ppo import PPO_GBRL
from algos.sac import SAC_GBRL
from config.args import json_string_to_dict

NAME_TO_ALGO = {'ppo_gbrl': PPO_GBRL, 'a2c_gbrl': A2C_GBRL, 'sac_gbrl': SAC_GBRL, 'awr_gbrl': AWR_GBRL,'ppo_nn': PPO, 'a2c_nn': A2C, 'dqn_gbrl': DQN_GBRL, 'awr_nn': AWR, 'dqn_nn': DQN}
CATEGORICAL_ALGOS = [algo for algo in NAME_TO_ALGO if 'gbrl' in algo]
ON_POLICY_ALGOS = ['ppo_gbrl', 'a2c_gbrl']
OFF_POLICY_ALGOS = ['sac_gbrl', 'dqn_gbrl', 'awr_gbrl']

MINIGRID_ACTIONS = {0: 'go left', 
                    1: 'go right',
                    2: 'go forward',
                    3: 'pickup object',
                    4: 'drop object',
                    5: 'toggle/activate object',
                    6: 'done'}


def shap_evaluate_policy(
    model: "type_aliases.PolicyPredictor",
    env: Union[gym.Env, VecEnv],
    algo_type: str,
    n_eval_episodes: int = 10,
    deterministic: bool = True,
    render: bool = False,
    callback: Optional[Callable[[Dict[str, Any], Dict[str, Any]], None]] = None,
    reward_threshold: Optional[float] = None,
    return_episode_rewards: bool = False,
    warn: bool = True,
) -> Union[Tuple[float, float], Tuple[List[float], List[int]]]:
    """
    Runs policy for ``n_eval_episodes`` episodes and returns average reward.
    If a vector env is passed in, this divides the episodes to evaluate onto the
    different elements of the vector env. This static division of work is done to
    remove bias. See https://github.com/DLR-RM/stable-baselines3/issues/402 for more
    details and discussion.

    .. note::
        If environment has not been wrapped with ``Monitor`` wrapper, reward and
        episode lengths are counted as it appears with ``env.step`` calls. If
        the environment contains wrappers that modify rewards or episode lengths
        (e.g. reward scaling, early episode reset), these will affect the evaluation
        results as well. You can avoid this by wrapping environment with ``Monitor``
        wrapper before anything else.

    :param model: The RL agent you want to evaluate. This can be any object
        that implements a `predict` method, such as an RL algorithm (``BaseAlgorithm``)
        or policy (``BasePolicy``).
    :param env: The gym environment or ``VecEnv`` environment.
    :param n_eval_episodes: Number of episode to evaluate the agent
    :param deterministic: Whether to use deterministic or stochastic actions
    :param render: Whether to render the environment or not
    :param callback: callback function to do additional checks,
        called after each step. Gets locals() and globals() passed as parameters.
    :param reward_threshold: Minimum expected reward per episode,
        this will raise an error if the performance is not met
    :param return_episode_rewards: If True, a list of rewards and episode lengths
        per episode will be returned instead of the mean.
    :param warn: If True (default), warns user about lack of a Monitor wrapper in the
        evaluation environment.
    :return: Mean reward per episode, std of reward per episode.
        Returns ([float], [int]) when ``return_episode_rewards`` is True, first
        list containing per-episode rewards and second containing per-episode lengths
        (in number of steps).
    """
    is_monitor_wrapped = False
    # Avoid circular import
    from stable_baselines3.common.monitor import Monitor

    if not isinstance(env, VecEnv):
        env = DummyVecEnv([lambda: env])  # type: ignore[list-item, return-value]

    is_monitor_wrapped = is_vecenv_wrapped(env, VecMonitor) or env.env_is_wrapped(Monitor)[0]

    if not is_monitor_wrapped and warn:
        warnings.warn(
            "Evaluation environment is not wrapped with a ``Monitor`` wrapper. "
            "This may result in reporting modified episode lengths and rewards, if other wrappers happen to modify these. "
            "Consider wrapping environment first with ``Monitor`` wrapper.",
            UserWarning,
        )

    n_envs = env.num_envs
    episode_rewards = []
    episode_lengths = []

    background_obs = None
    if 'nn' in algo_type:
        background_env = env.env.env
        observations = background_env.reset()
        background_obs = observations.copy()
        episode_starts = np.ones((env.num_envs,), dtype=bool)
        states = None
        while len(background_obs) < 200:
            actions, states = model.predict(
                            observations,  # type: ignore[arg-type]
                            state=states,
                            episode_start=episode_starts,
                            deterministic=deterministic,
                            )
            new_observations, rewards, dones, infos = background_env.step(actions)
            background_obs = np.concatenate([background_obs, new_observations], axis=0)
        background_obs = th.tensor(background_obs).to(model.device)

    episode_counts = np.zeros(n_envs, dtype="int")
    # Divides episodes among different sub environments in the vector as evenly as possible
    episode_count_targets = np.array([(n_eval_episodes + i) // n_envs for i in range(n_envs)], dtype="int")

    current_rewards = np.zeros(n_envs)
    current_lengths = np.zeros(n_envs, dtype="int")
    observations = env.reset()
    if isinstance(observations, tuple):
        observations = observations[0]
    states = None
    n_episode = 0
    episode_starts = np.ones((env.num_envs,), dtype=bool)
    while (episode_counts < episode_count_targets).any():
    
        actions, states = model.predict(
            observations,  # type: ignore[arg-type]
            state=states,
            episode_start=episode_starts,
            deterministic=deterministic,
        )
        shap_values = None
        if 'gbrl' in algo_type.lower():
            shap_values = -model.policy.model.shap(observations)[:, :, actions]
        else:
            shap_observations = th.tensor(observations).to(model.device)
            e = PolicyDeepExplainer(model.policy, background_obs)
            shap_values = e.shap_values(shap_observations)[:, :, actions]
<<<<<<< HEAD
        shap_values = np.array([[[-0.00000000e+00],
  [ 2.70963371e-01],
  [ 1.26255560e+00],
  [ 1.52961564e+00],
  [ 2.51150966e+00],
  [ 5.88993669e-01],
  [ 2.31040740e+00],
  [-0.00000000e+00],
  [-1.41602447e-02],
  [ 3.37574273e-01],
  [-9.48563516e-01],
  [ 1.44321382e+00],
  [ 5.16685545e-01],
  [-1.88959467e+00],
  [-0.00000000e+00],
  [-2.36205772e-01],
  [ 2.10285261e-02],
  [-8.69891405e-01],
  [ 3.56438965e-01],
  [ 1.83357513e+00],
  [ 4.82213557e-01],
  [-0.00000000e+00],
  [ 5.07186353e-01],
  [ 8.82550105e-02],
  [ 2.84291816e+00],
  [ 3.84706831e+00],
  [ 3.17644901e+01],
  [-0.00000000e+00],
  [-0.00000000e+00],
  [-4.64622140e-01],
  [-8.03813517e-01],
  [ 6.09743953e-01],
  [ 9.45979416e-01],
  [ 2.34105301e+00],
  [-3.93869914e-02],
  [-0.00000000e+00],
  [ 1.40217558e-01],
  [ 2.79373884e-01],
  [ 1.63541830e+00],
  [-1.24054785e+01],
  [ 1.14089753e-02],
  [ 3.54652792e-01],
  [-0.00000000e+00],
  [-9.44270939e-02],
  [ 5.45584679e-01],
  [-2.94912601e+00],
  [-1.95166707e-01],
  [-5.34993559e-02],
  [-1.36119199e+00],
  [-5.08264720e-01],
  [ 1.67697086e+01]]])
        env.set_shap_values(shap_values, MINIGRID_ACTIONS[actions[0]])

        # if MINIGRID_ACTIONS[actions[0]] == 'pickup object':
        #     print()
=======
>>>>>>> fa86a07e

        env.set_shap_values(shap_values, MINIGRID_ACTIONS[actions[0]])
        
        if render:
            env.render()
        new_observations, rewards, dones, infos = env.step(actions)
        
        current_rewards += rewards
        current_lengths += 1
        if dones.any():
            print(f"Episode: {n_episode + 1}/{n_eval_episodes} ")
            n_episode += 1
        for i in range(n_envs):
            if episode_counts[i] < episode_count_targets[i]:
                # unpack values so that the callback can access the local variables
                reward = rewards[i]
                done = dones[i]
                info = infos[i]
                episode_starts[i] = done

                if callback is not None:
                    callback(locals(), globals())

                if dones[i]:
                    if is_monitor_wrapped:
                        # Atari wrapper can send a "done" signal when
                        # the agent loses a life, but it does not correspond
                        # to the true end of episode
                        if "episode" in info.keys():
                            # Do not trust "done" with episode endings.
                            # Monitor wrapper includes "episode" key in info if environment
                            # has been wrapped with it. Use those rewards instead.
                            episode_rewards.append(info["episode"]["r"])
                            episode_lengths.append(info["episode"]["l"])
                            # Only increment at the real end of an episode
                            episode_counts[i] += 1
                    else:
                        episode_rewards.append(current_rewards[i])
                        episode_lengths.append(current_lengths[i])
                        episode_counts[i] += 1
                    current_rewards[i] = 0
                    current_lengths[i] = 0

        observations = new_observations
        if not env.recording:
            print(f'Finished recording after {len(episode_rewards)} episodes')
            break


    mean_reward = np.mean(episode_rewards)
    std_reward = np.std(episode_rewards)
    if reward_threshold is not None:
        assert mean_reward > reward_threshold, "Mean reward below threshold: " f"{mean_reward:.2f} < {reward_threshold:.2f}"
    if return_episode_rewards:
        return episode_rewards, episode_lengths
    return mean_reward, std_reward


if __name__ == '__main__':
    parser = argparse.ArgumentParser()
    parser.add_argument('--env_type', type=str, choices=['atari', 'ocatari', 'minigrid', 'gym', 'mujoco', 'football', 'carl']) 
    parser.add_argument('--algo_type', type=str, choices=['ppo_nn', 'ppo_gbrl', 'a2c_gbrl', 'sac_gbrl', 'awr_gbrl', 'dqn_gbrl', 'a2c_nn', 'awr_nn', 'dqn_nn']) 
    parser.add_argument('--env_name', type=str)  
    parser.add_argument('--name_str', type=str, default='eval')  
    parser.add_argument('--folder_path', type=str, default=str(ROOT_PATH / 'saved_models'))
    # env args
    parser.add_argument('--device', type=str, choices=['cpu', 'cuda'], default='cuda')
    parser.add_argument('--model_name', type=str)
    parser.add_argument('--checkpoint', type=str)
    parser.add_argument('--n_eval_episodes', type=int, default=1000)
    parser.add_argument('--video_length', type=int, default=100)
    parser.add_argument('--atari_wrapper_kwargs', type=json_string_to_dict)
    parser.add_argument('--env_kwargs', type=json_string_to_dict)
    parser.add_argument('--last_checkpoint', action="store_true")
    parser.add_argument('--record', action="store_true")
    parser.add_argument('--render', action="store_true")
    parser.add_argument('--use_box', action="store_true")
    parser.add_argument('--eval_env', type=str)
    parser.add_argument('--plot_path', type=str)
    parser.add_argument('--deterministic', action="store_true")
    args = parser.parse_args()

    if args.eval_env is None:
        args.eval_env = args.env_name

    model_fullname = args.model_name
    save_path = os.path.join(args.folder_path, args.env_type, args.env_name,args.algo_type)
    if args.checkpoint:
        model_fullname = args.model_name + "_" + args.checkpoint + "_steps"
        model_path = os.path.join(save_path, model_fullname)
        
    if args.last_checkpoint:
        checkpoints = glob.glob(os.path.join(save_path, f"{args.model_name}_*_steps.zip"))
        if len(checkpoints) == 0:
            raise ValueError(f"No checkpoint found for {args.algo_type} on {args.env_type}, path: {save_path}")

        def step_count(checkpoint_path: str) -> int:
            # path follow the pattern "*_steps.zip", we count from the back to ignore any other _ in the path
            return int(checkpoint_path.split("_")[-2])
        model_fullname = args.model_name + "_final_checkpoint" 
        checkpoints = sorted(checkpoints, key=step_count)
        model_path = checkpoints[-1]
    model_underscores = model_path.split("_")
    vecnormalize_path = "_".join(model_underscores[:-2] + ['vecnormalize'] + model_underscores[-2:])
    vecnormalize_path = vecnormalize_path.replace(".zip", ".pkl")

    eval_env = None


    register_minigrid_tests()
<<<<<<< HEAD
    wrapper_class = MiniGridCategoricalObservationWrapper if args.algo_type in CATEGORICAL_ALGOS else FlatObsWrapperWithDirection
    # wrapper_class = MiniGridCategoricalObservationWrapper if args.algo_type in CATEGORICAL_ALGOS else FlatObsWrapperWithDirectionCategoricalInfo
=======
    from minigrid.wrappers import FlatObsWrapper
    wrapper_class = MiniGridCategoricalObservationWrapper if args.algo_type in CATEGORICAL_ALGOS else FlatObsWrapper
>>>>>>> fa86a07e
    vec_env_cls= CategoricalDummyVecEnv if args.algo_type in CATEGORICAL_ALGOS else DummyVecEnv
    eval_kwargs = {} if args.env_kwargs is None else args.env_kwargs.copy()
    eval_env = make_vec_env(args.eval_env, n_envs=1, env_kwargs=eval_kwargs, wrapper_class=wrapper_class, vec_env_cls=vec_env_cls)

    eval_env = MiniGridShapVisualizationWrapper(eval_env, plot_path=args.plot_path, algo_type=args.algo_type)
    if os.path.exists(vecnormalize_path):
        eval_env = VecNormalize.load(vecnormalize_path, eval_env)
        eval_env.training = False
    
    if args.record:
        video_path = ROOT_PATH  / f'videos/{args.env_type}/{args.env_name}/{args.algo_type}'
        if not os.path.exists(video_path):
            os.makedirs(video_path, exist_ok=True)
        name_prefix = f'{args.name_str}_{model_fullname}'
        eval_env = ShapVecVideoRecorder(eval_env, video_folder=video_path, record_video_trigger=lambda x: x == 0, name_prefix=name_prefix, video_length=args.video_length)

    # set_seed(args.seed)
    
    algo = NAME_TO_ALGO[args.algo_type].load(
        path=model_path,
        env=eval_env,
        device=args.device,
        force_reset= True)

    episode_rewards, episode_lengths = shap_evaluate_policy(
        algo,
        eval_env,
        args.algo_type,
        n_eval_episodes=args.n_eval_episodes,
        render=args.render,
        deterministic=args.deterministic,
        return_episode_rewards=True,
    )
    mean_reward, std_reward = np.mean(episode_rewards), np.std(episode_rewards)
    mean_length, std_length = np.mean(episode_lengths), np.std(episode_lengths)
    print(f'Evaluation results over {args.n_eval_episodes} - EP reward: {mean_reward:.2f} ' + u"\u00B1" + f' {std_reward:.2f} EP length: {mean_length:.2f} ' + u"\u00B1" + f' {std_length:.2f}')<|MERGE_RESOLUTION|>--- conflicted
+++ resolved
@@ -28,13 +28,10 @@
 from stable_baselines3.common.vec_env import (DummyVecEnv,
                                               VecNormalize)
 
-<<<<<<< HEAD
 from env.ocatari import MIXED_ATARI_ENVS
 from env.wrappers import CategoricalDummyVecEnv, MiniGridCategoricalObservationWrapper, FlatObsWrapperWithDirection, FlatObsWrapperWithDirectionCategoricalInfo
 from utils.helpers import make_ram_atari_env, make_ram_ocatari_env, make_carl_env
 from utils.shap_visualization import MiniGridShapVisualizationWrapper, PolicyDeepExplainer, ShapVecVideoRecorder
-=======
->>>>>>> fa86a07e
 from env.minigrid import register_minigrid_tests
 from env.wrappers import (CategoricalDummyVecEnv,
                           MiniGridCategoricalObservationWrapper)
@@ -188,7 +185,6 @@
             shap_observations = th.tensor(observations).to(model.device)
             e = PolicyDeepExplainer(model.policy, background_obs)
             shap_values = e.shap_values(shap_observations)[:, :, actions]
-<<<<<<< HEAD
         shap_values = np.array([[[-0.00000000e+00],
   [ 2.70963371e-01],
   [ 1.26255560e+00],
@@ -240,13 +236,6 @@
   [-1.36119199e+00],
   [-5.08264720e-01],
   [ 1.67697086e+01]]])
-        env.set_shap_values(shap_values, MINIGRID_ACTIONS[actions[0]])
-
-        # if MINIGRID_ACTIONS[actions[0]] == 'pickup object':
-        #     print()
-=======
->>>>>>> fa86a07e
-
         env.set_shap_values(shap_values, MINIGRID_ACTIONS[actions[0]])
         
         if render:
@@ -356,13 +345,8 @@
 
 
     register_minigrid_tests()
-<<<<<<< HEAD
     wrapper_class = MiniGridCategoricalObservationWrapper if args.algo_type in CATEGORICAL_ALGOS else FlatObsWrapperWithDirection
     # wrapper_class = MiniGridCategoricalObservationWrapper if args.algo_type in CATEGORICAL_ALGOS else FlatObsWrapperWithDirectionCategoricalInfo
-=======
-    from minigrid.wrappers import FlatObsWrapper
-    wrapper_class = MiniGridCategoricalObservationWrapper if args.algo_type in CATEGORICAL_ALGOS else FlatObsWrapper
->>>>>>> fa86a07e
     vec_env_cls= CategoricalDummyVecEnv if args.algo_type in CATEGORICAL_ALGOS else DummyVecEnv
     eval_kwargs = {} if args.env_kwargs is None else args.env_kwargs.copy()
     eval_env = make_vec_env(args.eval_env, n_envs=1, env_kwargs=eval_kwargs, wrapper_class=wrapper_class, vec_env_cls=vec_env_cls)
